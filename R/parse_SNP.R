read_gff <- function(gff_file) {
  
  gff <- read.table(gff_file, comment.char = "#", col.names = 
               c("chr", "source", "type", "start", "end", "score", "strand", "phase", "attributes"))  %>% 
    select(chr, attributes, start, end) %>% 
    mutate(tempcol = stringr::str_split(attributes, ';Name=')) %>%
    rowwise() %>%
    mutate(name = gsub("ID=", "", unlist(tempcol)[1]), tempcol = NULL, attributes = NULL)
  
  split(gff, gff$chr)
}

find_genes <- function(gff, snp_df, window) {
  
  no_linked = snp_df %>% filter(linkedSNP_count == 0) %>% mutate(Position = Position1) %>% 
    select(-c(Position1, Position2, Site1, Site2, Dist_bp))
  one_linked = snp_df %>% filter(linkedSNP_count == 1) %>% mutate(Position = ifelse(SNP1_effect != SNP2_effect,
                                                                                    ifelse(SNP1_effect < 0 & SNP2_effect < 0,
                                                                                           ifelse(SNP1_effect < SNP2_effect,
                                                                                                  Position1,
                                                                                                  Position2),
                                                                                           ifelse(SNP1_effect > 0 & SNP2_effect > 0,
                                                                                                  ifelse(SNP1_effect > SNP2_effect,
                                                                                                         Position1,
                                                                                                         Position2),
                                                                                                  ifelse(SNP1_effect * SNP2_effect < 0,
                                                                                                         ifelse(SNP1_pval != SNP2_pval,
                                                                                                                ifelse(SNP1_pval < SNP2_pval,
                                                                                                                       Position1,
                                                                                                                       Position2),
                                                                                                                "problem"),
                                                                                                         Position2))),
                                                                                    Position2)) %>% 
    select(-c(Position1, Position2, Site1, Site2, Dist_bp))
  more_linked = snp_df %>% filter(linkedSNP_count > 1) %>% mutate(Position = ifelse(Dist_bp <= window,
                                                                                    ifelse(SNP1_effect == SNP2_effect,
                                                                                           Position2,
                                                                                           ifelse(SNP1_effect < 0 & SNP2_effect < 0,
                                                                                                  ifelse(SNP1_effect < SNP2_effect,
                                                                                                         Position1,
                                                                                                         Position2),
                                                                                                  ifelse(SNP1_effect > 0 & SNP2_effect > 0,
                                                                                                         ifelse(SNP1_effect > SNP2_effect,
                                                                                                                Position1,
                                                                                                                Position2),
                                                                                                         ifelse(SNP1_effect * SNP2_effect < 0,
                                                                                                                ifelse(SNP1_pval < SNP2_pval,
                                                                                                                       Position1,
                                                                                                                       Position2),
                                                                                                                "problem")))),
                                                                                    Position2)) %>%
    select(-c(Position1, Position2, Site1, Site2, Dist_bp))
  problem_linked = snp_df %>% filter(linkedSNP_count == -1) %>% mutate(Position = ifelse(SNP1_effect != SNP2_effect,
                                                                                         ifelse(SNP1_effect < 0 & SNP2_effect < 0,
                                                                                                ifelse(SNP1_effect < SNP2_effect,
                                                                                                       Position1,
                                                                                                       Position2),
                                                                                                ifelse(SNP1_effect > 0 & SNP2_effect > 0,
                                                                                                       ifelse(SNP1_effect > SNP2_effect,
                                                                                                              Position1,
                                                                                                              Position2),
                                                                                                       ifelse(SNP1_effect * SNP2_effect < 0,
                                                                                                              "problem",
                                                                                                              "problem"))),
                                                                                         Position2)) %>% 
    select(-c(Position1, Position2, Site1, Site2, Dist_bp))
  
  snp_df = rbind(no_linked, one_linked, problem_linked, more_linked) %>% 
    filter(Position != "problem") %>% mutate(Position = as.integer(Position)) %>% 
    mutate(window_start = Position-1000, window_end = Position + 1000) %>% mutate(chr = Locus1)
  inner_join(snp_df, gff, by="chr") %>% filter((window_start >= start & window_end <= end) | (start >= window_start & end <= window_end) | 
                                                 (window_start >= start & window_start <= end) | (window_end >= start & window_end <= end)) %>% 
    select(-c(chr, start, end, window_start, window_end))
}

parse_block <- function(block) {
  block <- block %>% mutate(linkedSNP_count = nrow(block))
  
  # count the number of negative/positive effects in each block
  negative <- sum(block$SNP2_effect < 0)
  positive <- sum(block$SNP2_effect > 0)
  
  # Find SNP with largest negative or positive effect
  if (positive > negative) {
    # sort in descending order
    block <- block %>% arrange(desc(SNP2_effect))
    
    # get top row
    block <- block[1,]
    
  } else if (negative > positive) {
    # sort in ascending order
    block <- block %>% arrange(SNP2_effect)
    
    # get top row
    block <- block[1,]
    
  } else if (negative == positive) {
    if(block$SNP1_effect[[1]] > 0){
      # sort in descending order
      block <- block %>% arrange(desc(SNP2_effect))
      
      # get top row
      block <- block[1,] %>% mutate(linkedSNP_count = -1)
    } else{
      # sort in ascending order
      block <- block %>% arrange(SNP2_effect)
      
      # get top row
      block <- block[1,] %>% mutate(linkedSNP_count = -1)
    }
  }
  block
}

tag_SNPs <- function(untagged_genes) {
  neg_genes <- untagged_genes %>% filter(SNP2_effect < 0) %>% arrange(SNP2_effect, SNP2_pval)
  pos_genes <- untagged_genes %>% filter(SNP2_effect > 0) %>% arrange(desc(SNP2_effect, SNP2_pval))
  negative <- sum(neg_genes$linkedSNP_count)
  positive <- sum(pos_genes$linkedSNP_count)
  
  if (positive > negative){
    untagged_genes <- untagged_genes %>% arrange(desc(SNP2_effect, SNP2_pval))
    tagSNP <- untagged_genes[1,]
  } else if(negative > positive){
    untagged_genes <- untagged_genes %>% arrange(SNP2_effect, SNP2_pval)
    tagSNP <- untagged_genes[1,]
  } else if(positive == negative){
    pos_max <- pos_genes[1,]
    neg_max <- neg_genes[1,]
    neg_max$SNP2_effect <- abs(neg_max$SNP2_effect)
    
    if(pos_max$SNP2_effect > neg_max$SNP2_effect){
      tagSNP <- pos_max
    }
    else{
      tagSNP <- neg_max
    }
  }
  tagSNP %>% mutate(linkedSNP_count=negative+positive)
}

parse_SNP <- function(all_data, LD, gff_file, window, r_squared_cutoff, num_cores) {
  
  full_gff <- read_gff(gff_file)
  
  cl <- parallel::makeCluster(num_cores, outfile="")
  registerDoParallel()
  
  # UP/DOWNSTREAM LOOP
  for (i in 1:length(LD)) {
    LD_stream <- LD[[i]]

    # BEGIN PROCESSING BY CHROMOSOMES LOOP
    for (name in names(LD_stream)) {
      temp_data <- LD_stream[[name]] %>% mutate(Marker1 = paste0("S", Locus1, "_", Position1)) %>%
        mutate(Marker2 = paste0("S", Locus1, "_", Position2))
      
<<<<<<< HEAD
      chr_data <- all_data %>% filter(Chr == as.integer(name))
    
=======
      # temporary line to subset data for testing
      temp_data <- head(temp_data, 5000)
  
>>>>>>> 87d104b9
      # retrieve linked SNPs
      chr_linked <- temp_data %>% arrange(Position1) %>% filter(R.2 >= r_squared_cutoff)
      
      # get block SNPs
      block_SNPs <- chr_linked %>% group_by(Marker1) %>% dplyr::summarise(count = n()) %>% filter(count > 1)
      block_SNPs <- chr_linked %>% filter(Marker1 %in% block_SNPs$Marker1)
      
      # look up p-value and effect data for SNP1
      block_SNPs <- merge(block_SNPs, chr_data, by.x = "Marker1", by.y = "Marker") %>% 
        mutate(SNP1_pval = p, SNP1_effect = Effect.x) %>% 
        select(Locus1, Position1, Position2, Site1, Site2, Dist_bp, R.2, Marker1, SNP1_pval, SNP1_effect, Marker2)
      
      # look up p-value and effect data for SNP2
      block_SNPs <- merge(block_SNPs, chr_data, by.x = "Marker2", by.y = "Marker") %>%
        mutate(SNP2_pval = p, SNP2_effect = Effect.x) %>%
        select(Locus1, Position1, Position2, Site1, Site2, Dist_bp, R.2, Marker1, SNP1_pval, SNP1_effect, Marker2, SNP2_pval, SNP2_effect) %>% 
        arrange(Position1)
      
      # split into blocks by Position1 and difference in Site2 where difference > 1
      index <- c(0, cumsum(abs(diff(block_SNPs$Site2)) > 1))
      block_SNPs_list <- split(block_SNPs, paste(block_SNPs$Position1, index))
      
      block_SNPs <- foreach(block_SNPs_item=block_SNPs_list, .combine = rbind, .packages = c('dplyr', 'past')) %dopar% {
          parse_block(block_SNPs_item)
      }
      
      # get all the single SNPs and get effects/p-value data
      single_SNPs <- chr_linked %>% group_by(Marker1) %>% dplyr::summarise(count = n()) %>% filter(count == 1)
      single_SNPs <- chr_linked %>% filter(Marker1 %in% single_SNPs$Marker1) %>% mutate(linkedSNP_count = 1)
      single_SNPs <- merge(single_SNPs, chr_data, by.x = "Marker1", by.y = "Marker") %>% 
        mutate(SNP1_pval = p, SNP1_effect = Effect.x) %>% 
        select(Locus1, Position1, Position2, Site1, Site2, Dist_bp, R.2, Marker1, SNP1_pval, SNP1_effect, Marker2, linkedSNP_count)
      single_SNPs <- merge(single_SNPs, chr_data, by.x = "Marker2", by.y = "Marker") %>%
        mutate(SNP2_pval = p, SNP2_effect = Effect.x) %>%
        select(Locus1, Position1, Position2, Site1, Site2, Dist_bp, R.2, Marker1, SNP1_pval, SNP1_effect, Marker2, SNP2_pval, SNP2_effect, linkedSNP_count)
      
      # get all unlinked SNP data
      chr_unlinked <- temp_data %>% filter(R.2 < r_squared_cutoff) %>% arrange(Position1, Dist_bp)
      
      # find the first instance of every unlinked SNP
      unlinked_SNPs <- chr_unlinked[match(unique(chr_unlinked$Position1), chr_unlinked$Position1),]
      
      # get all the unlinked SNPs and get effects/p-value data
      unlinked_SNPs <- unlinked_SNPs %>% mutate(linkedSNP_count = 0)
      unlinked_SNPs <- merge(unlinked_SNPs, chr_data, by.x = "Marker1", by.y = "Marker") %>% 
        mutate(SNP1_pval = p, SNP1_effect = Effect.x) %>% 
        select(Locus1, Position1, Position2, Site1, Site2, Dist_bp, R.2, Marker1, SNP1_pval, SNP1_effect, Marker2, linkedSNP_count)
      unlinked_SNPs <- merge(unlinked_SNPs, chr_data, by.x = "Marker2", by.y = "Marker") %>%
        mutate(SNP2_pval = p, SNP2_effect = Effect.x) %>%
        select(Locus1, Position1, Position2, Site1, Site2, Dist_bp, R.2, Marker1, SNP1_pval, SNP1_effect, Marker2, SNP2_pval, SNP2_effect, linkedSNP_count)
      
      # combined block tagSNPs, single_SNPs, unlinked SNPs
      # each line is independent so this data can be split
      # for processing in parallel
      SNPs = rbind(block_SNPs, single_SNPs, unlinked_SNPs)
      
      # get positions and split them
      split = num_cores*2
      SNPS_list <- split(SNPs, rep(1:split, length.out = nrow(SNPs), each = ceiling(nrow(SNPs)/split)))
      
      # initialize genes dataframe
      SNP_genes = NULL
      
      # subset gff to only handle this chromosome
      gff <- full_gff[[name]] %>% mutate(chr = as.integer(chr))
      
      # get genes in parallel
      all_genes <- foreach(SNPs_item=SNPS_list, .combine = rbind, .packages = c('dplyr', 'past')) %dopar%{
          find_genes(gff, SNPs_item, window)
      }
      
      # store modified and filtered data
      LD_stream[[name]] <- all_genes
      
    } # END UP/DOWNSTREAM LOOP
    
    # set up/downstream to modified data
    LD[[i]] <- LD_stream
    
  }
  
  combined_streams = NULL
  for (name in names(LD[[1]])) {
    all_genes <- rbind(LD[[1]][[name]], LD[[2]][[name]]) %>% 
      arrange(name) %>% 
      mutate(linkedSNP_count = ifelse(linkedSNP_count <= 0, 1 ,linkedSNP_count))
    group_genes <- split(all_genes, f = all_genes$name)
    tagged_genes <- foreach(block=group_genes, .combine = rbind, .packages = c('dplyr', 'past')) %dopar%{
      tag_SNPs(block)
    }
    combined_streams[[name]] <- tagged_genes
  }
  
  stopCluster(cl)
  
  # combined genes from each chromosome into single dataframe
  genes = NULL
  for (name in names(combined_streams)) {
    genes <- rbind(genes, combined_streams[[name]])
  }
  
  # return list of genes
  genes
}<|MERGE_RESOLUTION|>--- conflicted
+++ resolved
@@ -156,14 +156,8 @@
       temp_data <- LD_stream[[name]] %>% mutate(Marker1 = paste0("S", Locus1, "_", Position1)) %>%
         mutate(Marker2 = paste0("S", Locus1, "_", Position2))
       
-<<<<<<< HEAD
       chr_data <- all_data %>% filter(Chr == as.integer(name))
-    
-=======
-      # temporary line to subset data for testing
-      temp_data <- head(temp_data, 5000)
-  
->>>>>>> 87d104b9
+  
       # retrieve linked SNPs
       chr_linked <- temp_data %>% arrange(Position1) %>% filter(R.2 >= r_squared_cutoff)
       
